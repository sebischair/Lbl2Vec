--- conflicted
+++ resolved
@@ -627,19 +627,12 @@
                     similar_docs = doc2vec_model.dv.most_similar(
                         positive=keywordword_vectors, topn=num_docs)
                 else:
-<<<<<<< HEAD
                     return_docs_keys = [0] * num_docs
                     return_docs_similarity_scores = [0] * num_docs
                     logger.warning("No keywords found in this document")
                     return pd.Series([return_docs_keys, return_docs_similarity_scores], index=[
                         'doc_keys', 'doc_similarity_scores'])
-=======
-                    return_docs_keys=[0]*num_docs
-                    return_docs_similarity_scores=[0]*num_docs
-                    logger.warning("No keywords found in this document")
-                    return pd.Series([return_docs_keys, return_docs_similarity_scores], index=[
-                             'doc_keys', 'doc_similarity_scores'])
->>>>>>> add98758
+
             except KeyError as error:
                 error.args = (
                     error.args[0] + " in trained Doc2Vec model. Either replace the keyword from the 'keywords_list' parameter or train a new Doc2Vec model that knows the keyword.",) + error.args[1:]
